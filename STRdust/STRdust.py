import tempfile
from argparse import ArgumentParser

import sys
import os

import shutil
from concurrent.futures import ProcessPoolExecutor
import pysam
import re
import subprocess
import logging

from spoa import poa
from itertools import groupby


logger = logging.getLogger()


def _validate_path(path):
    try:
        os.makedirs(path, exist_ok=True)
        temp_dir_path = tempfile.mkdtemp(dir=path)
        os.rmdir(temp_dir_path)
        return True
    except OSError:
        return False


def _enable_logging(log_file, debug, overwrite):
    """
    Turns on logging, sets debug levels and assigns a log file
    """
    log_formatter = logging.Formatter("[%(asctime)s] %(name)s: %(levelname)s: "
                                      "%(message)s", "%Y-%m-%d %H:%M:%S")
    console_formatter = logging.Formatter("[%(asctime)s] %(levelname)s: "
                                          "%(message)s", "%Y-%m-%d %H:%M:%S")

    console_log = logging.StreamHandler()
    console_log.setFormatter(console_formatter)

    if not debug:
        console_log.setLevel(logging.INFO)

    if overwrite:
        open(log_file, "w").close()

    file_handler = logging.FileHandler(log_file, mode="a")
    file_handler.setFormatter(log_formatter)

    logger.setLevel(logging.DEBUG)
    logger.addHandler(console_log)
    logger.addHandler(file_handler)


class InputException(Exception):
    pass


class Insertion(object):
    def __init__(self, chrom, start, length, haplotype, seq):
        self.chrom = chrom
        self.start = start
        self.end = start + length
        self.length = length
        self.haplotype = haplotype
        self.seq = seq
        self.count = 1

    def __lt__(self, other):
        """
        Class method for sorting our inserts based on haplotype, chromosome and reference coordinate
        return a list with inserts from lowest haplotype, then chromosome number to highest,
        and then sorted based on reference coordinate
        """
        return (self.haplotype < other.haplotype) \
            or (self.chrom < other.chrom) \
            or (self.haplotype == other.haplotype and self.chrom == other.chrom and self.start < other.start)

    def is_overlapping(self, other, distance=15):
        """
        Class method used for comparing 2 inserts (with some wobble distance)
        Assuming sorted input with self < other
        """
        condition = [self.haplotype == other.haplotype,
                     self.chrom == other.chrom,
                     self.start + distance > other.start]
        return all(condition)


def _check_bam_files(bam_file):
    """
    Check existance of input files and generate index file if it is absent
    :param bam_file: phased bam file with/without bai file
    """

    if not os.path.exists(bam_file):
        raise InputException(f"Can't open {bam_file}")

    samfile = pysam.AlignmentFile(bam_file, "rb")
    if not samfile.has_index():
        logging.info("Input bam file does not have index file (.bai). Generating now.")
        pysam.index(bam_file)


def main():
    args = get_args()

    # Creating output directory
    if not os.path.isdir(args.out_dir):
        os.mkdir(args.out_dir)
    else:
        path_to_dir = os.path.join(args.out_dir, "test")
        if not _validate_path(path_to_dir):
            sys.exit(f"Problem with writing permissions in output directory. {path_to_dir}\n")
    args.out_dir = os.path.abspath(args.out_dir)

    # Set up logging
    log_file = os.path.join(args.out_dir, "STRdust.log")
    _enable_logging(log_file, args.debug, overwrite=True)

    # Check input files
    try:
        _check_bam_files(args.bam)
    except InputException as err:
        logger.error(f"Problem with input files: {err}")

    # Set up temporary directories
    ins_dir = os.path.join(args.out_dir, "chrs_ins_tmp")
    if not os.path.isdir(ins_dir):
        os.mkdir(ins_dir)

    vcf_dir = os.path.join(args.out_dir, "chrs_vcf_tmp")  # TODO for parallel implementation
    if not os.path.isdir(vcf_dir):
        os.mkdir(vcf_dir)

    dust = {}
    if args.region:
        insertions = extract_insertions(args.bam, args.region, minlen=15,
                                        mapq=10, merge_distance=args.distance, flank_distance=50)
        insertions = merge_overlapping_insertions(sorted(insertions), merge_distance=args.distance)

        ins_chr_file = os.path.join(ins_dir, "ins_region.fa")
        write_ins_file(insertions, ins_chr_file)

        mreps_dict = parse_mreps_result(run_mreps(ins_chr_file, args.mreps_res))
        dust.update(mreps_dict)
        if not args.save_temp:
            os.remove(ins_chr_file)
    else:
        for chrom in pysam.AlignmentFile(args.bam, "rb").references:
            logging.info(f"-- Start processing chromosome: {chrom} --")

            insertions = extract_insertions(args.bam, chrom, minlen=15,
                                            mapq=10, merge_distance=args.distance,
                                            flank_distance=50)
            insertions = merge_overlapping_insertions(
                sorted(insertions), merge_distance=args.distance)

            ins_chr_file = os.path.join(ins_dir, f"ins_{chrom}.fa")
            write_ins_file(insertions, ins_chr_file)

            mreps_dict = parse_mreps_result(run_mreps(ins_chr_file, args.mreps_res))
            dust.update(mreps_dict)
            if not args.save_temp:
                os.remove(ins_chr_file)

    # TODO merge vcf files geneated for each chromosome (usefull for parallel implementation)

    vcf_final_file = os.path.join(args.out_dir, "strdust-list.vcf")
    vcfy(dust, vcf_final_file)

    # clean up
    if not args.save_temp:
        logging.info("Cleaning up output directory.")
        shutil.rmtree(ins_dir)
        shutil.rmtree(vcf_dir)

    logging.info("Enjoy your annotation.")


def extract_insertions(bamf, chrom, minlen, mapq, merge_distance, flank_distance):
    """
    Extract insertions and softclips from a bam file based on parsing CIGAR strings

    Depending on the CIGAR operation, the 'cursor' is moved forward in either the read coordinates,
    the reference coordinates or both ('consumes query' vs 'consumes reference').
    See also https://samtools.github.io/hts-specs/SAMv1.pdf, page8 [on 20211012], CIGAR

    BAM_CMATCH  0
    BAM_CINS    1
    BAM_CDEL    2
    BAM_CREF_SKIP   3
    BAM_CSOFT_CLIP  4
    BAM_CHARD_CLIP  5
    BAM_CPAD    6
    BAM_CEQUAL  7
    BAM_CDIFF   8
    BAM_CBACK   9
    """

    logging.info("Start extraction of insertions and softclips")

    insertions = []
    bam = pysam.AlignmentFile(bamf, "rb")
    for read in bam.fetch(region=chrom, multiple_iterators=True):
        insertions_per_read = []
        read_position = 0
        reference_position = read.reference_start + 1
        if read.mapping_quality > mapq:
            for operation, length in read.cigartuples:
                if operation in [0, 7, 8]:
                    read_position += length
                    reference_position += length
                elif operation in [2, 3]:
                    reference_position += length
                elif operation in [1, 4]:
                    if length >= minlen:
                        insertions_per_read.append(
                            Insertion(chrom=read.reference_name,
                                      start=reference_position,
                                      length=length,
                                      haplotype=get_haplotype(read),
                                      seq=read.query_sequence[read_position - flank_distance:read_position + length + flank_distance])
                        )
                    read_position += length

        if len(insertions_per_read) > 1:
            insertions_per_read = horizontal_merge(insertions_per_read, merge_distance)
        insertions.extend(insertions_per_read)

    logging.info("End with extraction of insertions and softclips.")
    return insertions


def get_haplotype(read):
    """Return the haplotype to which the read is assigned
    Or 'un' for reads that are unphased"""
    return str(read.get_tag('HP')) if read.has_tag('HP') else 'un'


# PLEASE REVIEW FUNCTION BELOW
def horizontal_merge(insertions, merge_distance):
    """Merge insertions occuring in the same read if they are within merge_distance"""
    insertions.sort()
    while True:
        distances = [insertions[n].start-insertions[n-1].start for n in range(1, len(insertions))]
        distance_below_cutoff = [d < merge_distance for d in distances]
        if any(distance_below_cutoff):
            new_ins = []
            skip = False
            for i, m in enumerate(distance_below_cutoff):
                if skip:
                    skip = False
                    continue
                if m:
                    new_ins.append(Insertion(
                        chrom=insertions[i].chrom,
                        start=(insertions[i].start + insertions[i+1].start) / 2,
                        length=insertions[i].length + insertions[i+1].length,
                        haplotype=insertions[i].haplotype,
                        seq=insertions[i].seq + insertions[i+1].seq,
                    ))
                    skip = True  # skip next insertion because we merged that one in the current
                else:
                    new_ins.append(insertions[i])
            insertions = new_ins
        else:
            return insertions


def merge_overlapping_insertions(insertions, merge_distance):
    logging.info("Start with merging overlapping insertions")

    merged_insertions = []
    to_merge = []

    for i in range(len(insertions)):
        to_merge.append(insertions[i])

        if (i == len(insertions) - 1) or (not insertions[i].is_overlapping(insertions[i + 1], distance=merge_distance)):
            logging.debug(f"Merging {i} {len(to_merge)}")
            cons_ins = create_consensus(to_merge)

            if cons_ins is not None:
                merged_insertions.append(cons_ins)

            to_merge = []

    logging.info("End with merging overlapping insertions")
    return merged_insertions


def create_consensus(insertions_to_merge, max_ins_length=7500):
    logging.debug(f"Start merging insertions {len(insertions_to_merge)}")

    if len(insertions_to_merge) == 1:
        return insertions_to_merge[0]
    else:
        count = len(insertions_to_merge)

        length_above_cutoff = [len(i.seq) > max_ins_length for i in insertions_to_merge]
        if any(length_above_cutoff):
            return None

        # logging.info(f"Seq lengths: {[len(i.seq) for i in insertions_to_merge]}")

        consensus_seq = assemble([i.seq for i in insertions_to_merge])

        merged = Insertion(
            chrom=insertions_to_merge[0].chrom,
            start=sum([i.start for i in insertions_to_merge]) / count,
            length=len(consensus_seq),
            haplotype=insertions_to_merge[0].haplotype,
            seq=consensus_seq)
        merged.count = count

        return merged


# REVIEW PARAMETERS
def assemble(seqs):
    """
    Create a consensus of the inserted fragments

    algorithm: 0 - local (Smith-Waterman) 1 - global (Needleman-Wunsch) 2 - semi-global
    m: match score
    n: score for mismatching bases
    g: gap opening penalty
    e: gap extension penalty
    q: gap opening penalty of the second affine function
    c: gap extension penalty of the second affine function
    """
    consensus, _ = poa(seqs, algorithm=1, m=2, n=-4, g=-4, e=-2, q=-24, c=-1)
    return consensus


def write_ins_file(insertions, file_name):
    """
    Output an fasta file contains all insertions for mreps
    """
    with open(file_name, "w") as ins_file:
        for i in insertions:
            ins_file.writelines(f">{i.chrom}_{int(i.start)}_{int(i.end)}\n{i.seq}\n")


def run_mreps(file_name, mreps_res):
    mreps_result = subprocess.run(
        ["mreps", "-fasta", "-res", str(mreps_res), file_name], capture_output=True)
    return(mreps_result.stdout.decode("utf-8"))


def parse_mreps_result(mreps_output_str):
    """
    Input: the output string from mreps
    Output: a dictionary that contains
    key: chrN_start_end (the location of the insertion in chromosome)
    value:[[start, end, string], [start, end, string], ...]
        start is the start position of the repeat
        end is the end position of the repeat
        string is the repeat string
    """
    mreps_split_str = ' ---------------------------------------------------------------------------------------------'

    result_dict = {}
    mreps_output_str = re.split("Processing sequence", mreps_output_str)[1:]
    for output_str in mreps_output_str:
        if "RESULTS: There are no repeats in the processed sequence" in output_str \
                or 'Processed sequence is too short' in output_str:
            continue
        else:
            output_list = output_str.split('\n')
            ins_loc = output_list[0]
            temp = []
            all_repeat_info = [list(g) for k, g in groupby(
                output_list, key=lambda x: x != mreps_split_str) if k][1]
            for info in all_repeat_info:
                info_list = info.split("\t")
                loc_list = re.findall(r'\d+', info_list[0])
                seq_list = info_list[-1].split()
                seq = max(seq_list, key = seq_list.count)
                # seq = info_list[-1].split()[0]
                ins_info = loc_list + [seq]
                temp.append(ins_info)
            result_dict.update({ins_loc: temp})
    return result_dict


def vcfy(mrep_dict, oufvcf):
    """
    Input: a dictionary that contains
    key: chrN_start_end (the location of the insertion in chromosome)
    value:[[start, end, string], [start, end, string], ...]
        start is the start position of the repeat based on the ins.fa
        end is the end position of the repeat based on the ins.fa
        string is the repeat string
    """
    strdust_vcf = open(oufvcf, "w")
    logging.info("Writing results to %s" % oufvcf)
    strdust_vcf.write("#chrom\tstart\tend\trepeat_seq\tsize\n")

    for dustspec in mrep_dict.keys():
        [chrom, start_ins, end_ins] = dustspec.split("'")[1].split("_")
        start_ins = int(start_ins)
        end_ins = int(end_ins)
        # mreps can find more than on repeated seq
        if len(mrep_dict[dustspec]) > 1:
            for eachstr in mrep_dict[dustspec]:
                [start_mrep, end_mrep, seq] = eachstr
                start_mrep = int(start_mrep)
                end_mrep = int(end_mrep)
                # skip homopolymers
                if len(seq) > 1:
                    strdust_vcf.write("%s\t%s\t%s\t%s\t%s\n" % (chrom, str(
                        start_mrep+start_ins), str(end_mrep+start_ins), seq, str(end_mrep-start_mrep)))
        else:
            [[start_mrep, end_mrep, seq]] = mrep_dict[dustspec]
            start_mrep = int(start_mrep)
            end_mrep = int(end_mrep)
            # skip homopolymers
            if len(seq) > 1:
                strdust_vcf.write("%s\t%s\t%s\t%s\t%s\n" % (chrom, str(
                    start_mrep+start_ins), str(end_mrep+start_ins), seq, str(end_mrep-start_mrep)))

    strdust_vcf.close()


def get_args():
    parser = ArgumentParser("Genotype STRs from long reads")
    parser.add_argument("bam", help="phased bam file")
<<<<<<< HEAD
    parser.add_argument("-o", "--out_dir", help="output directory",
                        type=str, default=os.getcwd())
=======
    parser.add_argument("out_dir", help="output directory",
                        type=str)
>>>>>>> b7a8982a
    parser.add_argument("-d", "--distance",
                        help="distance across which two events should be merged",
                        type=int,
                        default=50)
    parser.add_argument("-r", "--mreps_res",
                        help="tolerent error rate in mreps repeat finding",
                        type=int,
                        default=1)
    parser.add_argument("--save_temp", action="store_true",
                        dest="save_temp", default=False,
                        help="enable saving temporary files in output directory")
    parser.add_argument("--debug", action="store_true",
                        dest="debug", default=False,
                        help="enable debug output")
    parser.add_argument("--region", help="run on a specific interval only")

    return parser.parse_args()


if __name__ == '__main__':
    main()<|MERGE_RESOLUTION|>--- conflicted
+++ resolved
@@ -429,13 +429,8 @@
 def get_args():
     parser = ArgumentParser("Genotype STRs from long reads")
     parser.add_argument("bam", help="phased bam file")
-<<<<<<< HEAD
     parser.add_argument("-o", "--out_dir", help="output directory",
                         type=str, default=os.getcwd())
-=======
-    parser.add_argument("out_dir", help="output directory",
-                        type=str)
->>>>>>> b7a8982a
     parser.add_argument("-d", "--distance",
                         help="distance across which two events should be merged",
                         type=int,

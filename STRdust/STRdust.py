import tempfile
from argparse import ArgumentParser

import sys
import os

import shutil
from concurrent.futures import ProcessPoolExecutor
import pysam, re, subprocess, logging
# from Bio import SeqIO

from spoa import poa
from itertools import groupby


logger = logging.getLogger()

def _validate_path(path):
    try:
        os.makedirs(path, exist_ok=True)
        temp_dir_path = tempfile.mkdtemp(dir=path)
        os.rmdir(temp_dir_path)
        return True
    except OSError:
        return False


def _enable_logging(log_file, debug, overwrite):
    """
    Turns on logging, sets debug levels and assigns a log file
    """
    log_formatter = logging.Formatter("[%(asctime)s] %(name)s: %(levelname)s: "
                                      "%(message)s", "%Y-%m-%d %H:%M:%S")
    console_formatter = logging.Formatter("[%(asctime)s] %(levelname)s: "
                                          "%(message)s", "%Y-%m-%d %H:%M:%S")

    console_log = logging.StreamHandler()
    console_log.setFormatter(console_formatter)

    if not debug:
        console_log.setLevel(logging.INFO)

    if overwrite:
        open(log_file, "w").close()

    file_handler = logging.FileHandler(log_file, mode="a")
    file_handler.setFormatter(log_formatter)

    logger.setLevel(logging.DEBUG)
    logger.addHandler(console_log)
    logger.addHandler(file_handler)


class InputException(Exception):
    pass


class Insertion(object):
    def __init__(self, chrom, start, length, haplotype, seq):
        self.chrom = chrom
        self.start = start
        self.end = start + length
        self.length = length
        self.haplotype = haplotype
        self.seq = seq
        self.count = 1

    def __lt__(self, other):
        """
        Class method for sorting our inserts based on haplotype, chromosome and reference coordinate
        return a list with inserts from lowest haplotype, then chromosome number to highest,
        and then sorted based on reference coordinate
        """
        return (self.haplotype < other.haplotype) \
            or (self.chrom < other.chrom) \
            or (self.chrom == other.chrom and self.start < other.start)

    def is_overlapping(self, other, distance=15):
        """
        Class method used for comparing 2 inserts (with some wobble distance)
        Assuming sorted input with self < other
        """
        condition = [self.haplotype == other.haplotype,
                     self.chrom == other.chrom,
                     self.start + distance > other.start]
        return all(condition)


def _check_bam_files(bam_file):
    """
    Check existance of input files and generate index file if it is absent
    :param bam_file: phased bam file with/without bai file
    """

    if not os.path.exists(bam_file):
        raise InputException("Can't open " + bam_file)

    samfile = pysam.AlignmentFile(bam_file, "rb")
    if not samfile.has_index():
        logging.info("Input bam file does not have index file (.bai). Generating now.")
        pysam.index(bam_file)


def main():
    args = get_args()

    # Creating output directory
    if not os.path.isdir(args.out_dir):
        os.mkdir(args.out_dir)
    else:
        path_to_dir = os.path.join(args.out_dir, "test")
        if not _validate_path(path_to_dir):
            print(f"Problem with writing permissions in output directory. {path_to_dir}", file=sys.stderr)
            exit(1)
    args.out_dir = os.path.abspath(args.out_dir)

    # Set up logging
    log_file = os.path.join(args.out_dir, "STRdust.log")
    _enable_logging(log_file, args.debug, overwrite=True)

    # Check input files
    try:
        _check_bam_files(args.bam)
    except InputException as err:
        logger.error(f"Problem with input files: {err}")

    # Set up temporary directories
    ins_dir = os.path.join(args.out_dir, "chrs_ins_tmp")
    if not os.path.isdir(ins_dir):
        os.mkdir(ins_dir)

    vcf_dir = os.path.join(args.out_dir, "chrs_vcf_tmp") # TODO for parallel implementation
    if not os.path.isdir(vcf_dir):
        os.mkdir(vcf_dir)

    dust = {}
    for chrom in pysam.AlignmentFile(args.bam, "rb").references:
        logging.info(f"-- Start processing chromosome: {chrom} --")

        insertions = extract_insertions(args.bam, chrom, minlen=15,
                                        mapq=10, merge_distance=args.distance)
        insertions = merge_overlapping_insertions(sorted(insertions), merge_distance=args.distance)
<<<<<<< HEAD
        get_merged_ins_file(insertions, args.ins_file)
        mreps_dict = parse_mreps_result(run_mreps(args.ins_file, args.mreps_res))
        dust.update(mreps_dict)
=======

        ins_chr_file = os.path.join(ins_dir, f"ins_{chrom}.fa")
        write_ins_file(insertions, ins_chr_file)

        mreps_dict = parse_mreps_result(run_mreps(ins_chr_file, args.mreps_res))
        for key in mreps_dict.keys():
            dust[key] = mreps_dict[key]

        if not args.save_temp:
            os.remove(ins_chr_file)

        # Group those insertions that are at approximately the same location and the same haplotype
        # Create a consensus out of those by simple counting or local assembly
        # Assess if an insertion is repetitive (mreps?) and extract the unit motif
>>>>>>> 4ce83648

    # TODO merge vcf files geneated for each chromosome (usefull for parallel implementation)

    vcf_final_file = os.path.join(args.out_dir, "strdust-list.vcf")
    vcfy(dust, vcf_final_file)

    # clean up
    if not args.save_temp:
        logging.info("Cleaning up output directory.")
        shutil.rmtree(ins_dir)
        shutil.rmtree(vcf_dir)

    logging.info("Enjoy your annotation.")

def extract_insertions(bamf, chrom, minlen, mapq, merge_distance):
    """
    Extract insertions and softclips from a bam file based on parsing CIGAR strings

    Depending on the CIGAR operation, the 'cursor' is moved forward in either the read coordinates,
    the reference coordinates or both ('consumes query' vs 'consumes reference').
    See also https://samtools.github.io/hts-specs/SAMv1.pdf, page8 [on 20211012], CIGAR

    BAM_CMATCH  0
    BAM_CINS    1
    BAM_CDEL    2
    BAM_CREF_SKIP   3
    BAM_CSOFT_CLIP  4
    BAM_CHARD_CLIP  5
    BAM_CPAD    6
    BAM_CEQUAL  7
    BAM_CDIFF   8
    BAM_CBACK   9
    """

    logging.info("Start extraction of insertions and softclips")

    insertions = []
    bam = pysam.AlignmentFile(bamf, "rb")
    for read in bam.fetch(contig=chrom, multiple_iterators=True):
        insertions_per_read = []
        read_position = 0
        reference_position = read.reference_start + 1
        if read.mapping_quality > mapq:
            for operation, length in read.cigartuples:
                if operation in [0, 7, 8]:
                    read_position += length
                    reference_position += length
                elif operation in [2, 3]:
                    reference_position += length
                elif operation in [1, 4]:
                    if length >= minlen:
                        insertions_per_read.append(
                            Insertion(chrom=read.reference_name,
                                      start=reference_position,
                                      length=length,
                                      haplotype=get_haplotype(read),
                                      seq=read.query_sequence[read_position:read_position + length])
                        )
                    read_position += length

        if len(insertions_per_read) > 1:
            insertions_per_read = horizontal_merge(insertions_per_read, merge_distance)
        insertions.extend(insertions_per_read)

    logging.info("End with extraction of insertions and softclips.")
    return insertions


def get_haplotype(read):
    """Return the haplotype to which the read is assigned
    Or 'un' for reads that are unphased"""
    return str(read.get_tag('HP')) if read.has_tag('HP') else 'un'


# PLEASE REVIEW FUNCTION BELOW
def horizontal_merge(insertions, merge_distance):
    """Merge insertions occuring in the same read if they are within merge_distance"""
    insertions.sort()
    while True:
        distances = [insertions[n].start-insertions[n-1].start for n in range(1, len(insertions))]
        distance_below_cutoff = [d < merge_distance for d in distances]
        if any(distance_below_cutoff):
            new_ins = []
            skip = False
            for i, m in enumerate(distance_below_cutoff):
                if skip:
                    skip = False
                    continue
                if m:
                    new_ins.append(Insertion(
                        chrom=insertions[i].chrom,
                        start=(insertions[i].start + insertions[i+1].start) / 2,
                        length=insertions[i].length + insertions[i+1].length,
                        haplotype=insertions[i].haplotype,
                        seq=insertions[i].seq + insertions[i+1].seq,
                    ))
                    skip = True  # skip next insertion because we merged that one in the current
                else:
                    new_ins.append(insertions[i])
            insertions = new_ins
        else:
            return insertions


def merge_overlapping_insertions(insertions, merge_distance):
    logging.info("Start with merging overlapping insertions")

    merged_insertions = []
    to_merge = []

    for i in range(len(insertions)):
        to_merge.append(insertions[i])

        if (i == len(insertions) - 1) or (not insertions[i].is_overlapping(insertions[i + 1], distance=merge_distance)):
            # logging.info(f"{i} {len(to_merge)}")
            cons_ins = create_consensus(to_merge)

            if cons_ins is not None:
                merged_insertions.append(cons_ins)

            to_merge = []

    logging.info("End with merging overlapping insertions")
    return merged_insertions


def create_consensus(insertions_to_merge, max_ins_length=7500):
    logging.debug(f"Start merging insertions {len(insertions_to_merge)}")

    if len(insertions_to_merge) == 1:
        return insertions_to_merge[0]
    else:
        count = len(insertions_to_merge)

        length_above_cutoff = [len(i.seq) > max_ins_length for i in insertions_to_merge]
        if any(length_above_cutoff):
            return None

        # logging.info(f"Seq lengths: {[len(i.seq) for i in insertions_to_merge]}")

        consensus_seq = assemble([i.seq for i in insertions_to_merge])

        merged = Insertion(
            chrom=insertions_to_merge[0].chrom,
            start=sum([i.start for i in insertions_to_merge]) / count,
            length=len(consensus_seq),
            haplotype=insertions_to_merge[0].haplotype,
            seq=consensus_seq)
        merged.count = count

        return merged


# REVIEW PARAMETERS
def assemble(seqs):
    """
    Create a consensus of the inserted fragments

    algorithm: 0 - local (Smith-Waterman) 1 - global (Needleman-Wunsch) 2 - semi-global
    m: match score
    n: score for mismatching bases
    g: gap opening penalty
    e: gap extension penalty
    q: gap opening penalty of the second affine function
    c: gap extension penalty of the second affine function
    """
    consensus, _ = poa(seqs, algorithm=1, m=2, n=-4, g=-4, e=-2, q=-24, c=-1)
    return consensus

def write_ins_file(insertions, file_name):
    """
    Output an fasta file contains all insertions for mreps
    """
    with open(file_name, "w") as ins_file:
        for i in insertions:
            ins_file.writelines(f">{i.chrom}_{int(i.start)}_{int(i.end)}\n{i.seq}\n")

def run_mreps(file_name, mreps_res):
    mreps_result = subprocess.run(["mreps", "-fasta", "-res", str(mreps_res), file_name], capture_output=True)
    return(mreps_result.stdout.decode("utf-8"))

def parse_mreps_result(mreps_output_str):
    """
    Input: the output string from mreps
    Output: a dictionary that contains
    key: chr22_start_end (the location of the insertion in chromosome)
    value:[[start, end, string], [start, end, string], ...]
        start is the start position of the repeat
        end is the end position of the repeat
        string is the repeat string
    """
    mreps_split_str = ' ---------------------------------------------------------------------------------------------'

    result_dict = {}
    mreps_output_str = re.split("Processing sequence", mreps_output_str)[1:]
    for output_str in  mreps_output_str:
        if "RESULTS: There are no repeats in the processed sequence" in output_str:
            continue
        else:
            output_list = output_str.split('\n')
            ins_loc = output_list[0]
            temp = []
            all_repeat_info = [list(g) for k, g in groupby(output_list, key=lambda x: x != mreps_split_str) if k][1]
            for info in all_repeat_info:
                info_list = info.split("\t")
                loc_list = re.findall(r'\d+', info_list[0])
                seq = info_list[-1].split()[0]
                ins_info = loc_list + [seq]
                temp.append(ins_info)
            result_dict.update({ins_loc:temp})
    return result_dict

def vcfy(mrep_dict, oufvcf):
    """
    Input: a dictionary that contains
    key: chrN_start_end (the location of the insertion in chromosome)
    value:[[start, end, string], [start, end, string], ...]
        start is the start position of the repeat based on the ins.fa
        end is the end position of the repeat based on the ins.fa
        string is the repeat string
    """
    strdust_vcf = open(oufvcf, "w")
    logging.info("Writing results to %s" % oufvcf)
    strdust_vcf.write("#chrom\tstart\tend\trepeat_seq\tsize\n")

    for dustspec in mrep_dict.keys():
        [chrom, start_ins, end_ins] = dustspec.split("'")[1].split("_")
        start_ins = int(start_ins)
        end_ins = int(end_ins)
        # mreps can find more than on repeated seq
        if len(mrep_dict[dustspec]) > 1:
            for eachstr in mrep_dict[dustspec]:
                [start_mrep, end_mrep, seq] = eachstr
                start_mrep = int(start_mrep)
                end_mrep = int(end_mrep)
                # skip homopolymers
                if len(seq) > 1:
                    strdust_vcf.write("%s\t%s\t%s\t%s\t%s\n" % (chrom, str(start_mrep+start_ins), str(end_mrep+start_ins), seq, str(end_mrep-start_mrep)))
        else:
            [[start_mrep, end_mrep, seq]] = mrep_dict[dustspec]
            start_mrep = int(start_mrep)
            end_mrep = int(end_mrep)
            # skip homopolymers
            if len(seq) > 1:
                strdust_vcf.write("%s\t%s\t%s\t%s\t%s\n" % (chrom, str(start_mrep+start_ins), str(end_mrep+start_ins), seq, str(end_mrep-start_mrep)))

    strdust_vcf.close()


def get_args():
    parser = ArgumentParser("Genotype STRs from long reads")
    parser.add_argument("bam", help="phased bam file")
    parser.add_argument("-o", "--out_dir", help="output directory",
                        type=str)
    parser.add_argument("-d", "--distance",
                        help="distance across which two events should be merged",
                        type=int,
                        default=50)
    parser.add_argument("-r", "--mreps_res",
                        help="tolerent error rate in mreps repeat finding",
                        type=int,
                        default=1)
    parser.add_argument("--save_temp", action="store_true",
                        dest = "save_temp", default = False,
                        help = "enable saving temporary files in output directory")
    parser.add_argument("--debug", action="store_true",
                        dest="debug", default=False,
                        help="enable debug output")

    return parser.parse_args()


if __name__ == '__main__':
    main()<|MERGE_RESOLUTION|>--- conflicted
+++ resolved
@@ -6,7 +6,10 @@
 
 import shutil
 from concurrent.futures import ProcessPoolExecutor
-import pysam, re, subprocess, logging
+import pysam
+import re
+import subprocess
+import logging
 # from Bio import SeqIO
 
 from spoa import poa
@@ -14,6 +17,7 @@
 
 
 logger = logging.getLogger()
+
 
 def _validate_path(path):
     try:
@@ -110,7 +114,8 @@
     else:
         path_to_dir = os.path.join(args.out_dir, "test")
         if not _validate_path(path_to_dir):
-            print(f"Problem with writing permissions in output directory. {path_to_dir}", file=sys.stderr)
+            print(
+                f"Problem with writing permissions in output directory. {path_to_dir}", file=sys.stderr)
             exit(1)
     args.out_dir = os.path.abspath(args.out_dir)
 
@@ -129,7 +134,7 @@
     if not os.path.isdir(ins_dir):
         os.mkdir(ins_dir)
 
-    vcf_dir = os.path.join(args.out_dir, "chrs_vcf_tmp") # TODO for parallel implementation
+    vcf_dir = os.path.join(args.out_dir, "chrs_vcf_tmp")  # TODO for parallel implementation
     if not os.path.isdir(vcf_dir):
         os.mkdir(vcf_dir)
 
@@ -140,26 +145,14 @@
         insertions = extract_insertions(args.bam, chrom, minlen=15,
                                         mapq=10, merge_distance=args.distance)
         insertions = merge_overlapping_insertions(sorted(insertions), merge_distance=args.distance)
-<<<<<<< HEAD
-        get_merged_ins_file(insertions, args.ins_file)
-        mreps_dict = parse_mreps_result(run_mreps(args.ins_file, args.mreps_res))
-        dust.update(mreps_dict)
-=======
 
         ins_chr_file = os.path.join(ins_dir, f"ins_{chrom}.fa")
         write_ins_file(insertions, ins_chr_file)
 
         mreps_dict = parse_mreps_result(run_mreps(ins_chr_file, args.mreps_res))
-        for key in mreps_dict.keys():
-            dust[key] = mreps_dict[key]
-
+        dust.update(mreps_dict)
         if not args.save_temp:
             os.remove(ins_chr_file)
-
-        # Group those insertions that are at approximately the same location and the same haplotype
-        # Create a consensus out of those by simple counting or local assembly
-        # Assess if an insertion is repetitive (mreps?) and extract the unit motif
->>>>>>> 4ce83648
 
     # TODO merge vcf files geneated for each chromosome (usefull for parallel implementation)
 
@@ -173,6 +166,7 @@
         shutil.rmtree(vcf_dir)
 
     logging.info("Enjoy your annotation.")
+
 
 def extract_insertions(bamf, chrom, minlen, mapq, merge_distance):
     """
@@ -329,6 +323,7 @@
     consensus, _ = poa(seqs, algorithm=1, m=2, n=-4, g=-4, e=-2, q=-24, c=-1)
     return consensus
 
+
 def write_ins_file(insertions, file_name):
     """
     Output an fasta file contains all insertions for mreps
@@ -337,9 +332,12 @@
         for i in insertions:
             ins_file.writelines(f">{i.chrom}_{int(i.start)}_{int(i.end)}\n{i.seq}\n")
 
+
 def run_mreps(file_name, mreps_res):
-    mreps_result = subprocess.run(["mreps", "-fasta", "-res", str(mreps_res), file_name], capture_output=True)
+    mreps_result = subprocess.run(
+        ["mreps", "-fasta", "-res", str(mreps_res), file_name], capture_output=True)
     return(mreps_result.stdout.decode("utf-8"))
+
 
 def parse_mreps_result(mreps_output_str):
     """
@@ -355,22 +353,24 @@
 
     result_dict = {}
     mreps_output_str = re.split("Processing sequence", mreps_output_str)[1:]
-    for output_str in  mreps_output_str:
+    for output_str in mreps_output_str:
         if "RESULTS: There are no repeats in the processed sequence" in output_str:
             continue
         else:
             output_list = output_str.split('\n')
             ins_loc = output_list[0]
             temp = []
-            all_repeat_info = [list(g) for k, g in groupby(output_list, key=lambda x: x != mreps_split_str) if k][1]
+            all_repeat_info = [list(g) for k, g in groupby(
+                output_list, key=lambda x: x != mreps_split_str) if k][1]
             for info in all_repeat_info:
                 info_list = info.split("\t")
                 loc_list = re.findall(r'\d+', info_list[0])
                 seq = info_list[-1].split()[0]
                 ins_info = loc_list + [seq]
                 temp.append(ins_info)
-            result_dict.update({ins_loc:temp})
+            result_dict.update({ins_loc: temp})
     return result_dict
+
 
 def vcfy(mrep_dict, oufvcf):
     """
@@ -397,14 +397,16 @@
                 end_mrep = int(end_mrep)
                 # skip homopolymers
                 if len(seq) > 1:
-                    strdust_vcf.write("%s\t%s\t%s\t%s\t%s\n" % (chrom, str(start_mrep+start_ins), str(end_mrep+start_ins), seq, str(end_mrep-start_mrep)))
+                    strdust_vcf.write("%s\t%s\t%s\t%s\t%s\n" % (chrom, str(
+                        start_mrep+start_ins), str(end_mrep+start_ins), seq, str(end_mrep-start_mrep)))
         else:
             [[start_mrep, end_mrep, seq]] = mrep_dict[dustspec]
             start_mrep = int(start_mrep)
             end_mrep = int(end_mrep)
             # skip homopolymers
             if len(seq) > 1:
-                strdust_vcf.write("%s\t%s\t%s\t%s\t%s\n" % (chrom, str(start_mrep+start_ins), str(end_mrep+start_ins), seq, str(end_mrep-start_mrep)))
+                strdust_vcf.write("%s\t%s\t%s\t%s\t%s\n" % (chrom, str(
+                    start_mrep+start_ins), str(end_mrep+start_ins), seq, str(end_mrep-start_mrep)))
 
     strdust_vcf.close()
 
@@ -423,8 +425,8 @@
                         type=int,
                         default=1)
     parser.add_argument("--save_temp", action="store_true",
-                        dest = "save_temp", default = False,
-                        help = "enable saving temporary files in output directory")
+                        dest="save_temp", default=False,
+                        help="enable saving temporary files in output directory")
     parser.add_argument("--debug", action="store_true",
                         dest="debug", default=False,
                         help="enable debug output")

--- conflicted
+++ resolved
@@ -101,16 +101,14 @@
 
 
 ## Testing  
-<<<<<<< HEAD
+### Simulation-strategy
 This tool was tested using simulated reads for human chromosome 22 and tomato chromosome 1. 
 
 ### STRsimulator
 We made use of STRsimulator (https://github.com/DamarisLa/STRsimulator), which manipulates a reference file (genome, chromosome) in order to simulate STR.
 The simulator takes a haploid file as reference(.fasta) and a region file (.bed) containing information about known STR-regions as input. All of the supplied regions can be, expanded and mutated. The output result is a fasta file with the modified STRs, and can be haploid or diploid (homozygosity can be user defined).
 
-=======
 This tool was tested using simulated reads for human chromosome 22 and tomato chromosome 1. Long reads were simulated using SimiSTR for the GRCh38 (human) and SL4.0 (tomato) reference genome assemblies. The simulator takes a haploid file as reference (.fasta) and a region file (.bed) containing information about known STR-regions as input. All of the supplied regions can be modified in  
->>>>>>> 8589c95c
 ```
 expansion (% of regions that will randomly be positive or negative expanded [0.00-1.00]),
 mutation (% chance for a base to be substituted [0.00-1.00]),
